"""
Utilities for loading datasets
"""

import os
import pandas as pd

from ..utils.load_data import load_from_tsfile_to_dataframe

<<<<<<< HEAD
__all__ = [
    "load_airline",
    "load_gunpoint",
    "load_arrow_head",
    "load_italy_power_demand",
    "load_basic_motions",
    "load_shampoo_sales",
    "load_longley"
]
=======
__all__ = ["load_gunpoint",
           "load_arrow_head",
           "load_italy_power_demand",
           "load_basic_motions",
           "load_japanese_vowels",
           "load_shampoo_sales",
           "load_longley",
           "load_lynx"]
>>>>>>> d7b06b80

__author__ = ['Markus Löning', 'Sajay Ganesh']

DIRNAME = 'data'
MODULE = os.path.dirname(__file__)


# time series classification data sets
def _load_dataset(name, split, return_X_y):
    """
    Helper function to load time series classification datasets.
    """

    if split in ["TRAIN", "TEST"]:
        fname = name + '_' + split + '.ts'
        abspath = os.path.join(MODULE, DIRNAME, name, fname)
        X, y = load_from_tsfile_to_dataframe(abspath)
    elif split == "ALL":
        X = pd.DataFrame()
        y = pd.Series()
        for split in ["TRAIN", "TEST"]:
            fname = name + '_' + split + '.ts'
            abspath = os.path.join(MODULE, DIRNAME, name, fname)
            result = load_from_tsfile_to_dataframe(abspath)
            X = pd.concat([X, pd.DataFrame(result[0])])
            y = pd.concat([y, pd.Series(result[1])])
    else:
        raise ValueError("Invalid split value")

    # Return appropriately
    if return_X_y:
        return X, y
    else:
        X['class_val'] = pd.Series(y)
        return X


def load_gunpoint(split='TRAIN', return_X_y=False):
    """
    Loads the GunPoint time series classification problem and returns X and y

    Parameters
    ----------
    split: str{"ALL", "TRAIN", "TEST"}, optional (default="TRAIN")
        Whether to load the train or test partition of the problem. By default it loads the train split.
    return_X_y: bool, optional (default=False)
        If True, returns (features, target) separately instead of a single dataframe with columns for
        features and the target.

    Returns
    -------
    X: pandas DataFrame with m rows and c columns
        The time series data for the problem with m cases and c dimensions
    y: numpy array
        The class labels for each case in X

    Details
    -------
    Dimensionality:     univariate
    Series length:      150
    Train cases:        50
    Test cases:         150
    Number of classes:  2

    This dataset involves one female actor and one male actor making a motion with their
    hand. The two classes are: Gun-Draw and Point: For Gun-Draw the actors have their
    hands by their sides. They draw a replicate gun from a hip-mounted holster, point it
    at a target for approximately one second, then return the gun to the holster, and
    their hands to their sides. For Point the actors have their gun by their sides.
    They point with their index fingers to a target for approximately one second, and
    then return their hands to their sides. For both classes, we tracked the centroid
    of the actor's right hands in both X- and Y-axes, which appear to be highly
    correlated. The data in the archive is just the X-axis.

    Dataset details: http://timeseriesclassification.com/description.php?Dataset=GunPoint
    """
    name = 'GunPoint'
    return _load_dataset(name, split, return_X_y)


def load_italy_power_demand(split='TRAIN', return_X_y=False):
    """
    Loads the ItalyPowerDemand time series classification problem and returns X and y

    Parameters
    ----------
    split: str{"ALL", "TRAIN", "TEST"}, optional (default="TRAIN")
        Whether to load the train or test partition of the problem. By default it loads the train split.
    return_X_y: bool, optional (default=False)
        If True, returns (features, target) separately instead of a single dataframe with columns for
        features and the target.

    Returns
    -------
    X: pandas DataFrame with m rows and c columns
        The time series data for the problem with m cases and c dimensions
    y: numpy array
        The class labels for each case in X

    Details
    -------
    Dimensionality:     univariate
    Series length:      24
    Train cases:        67
    Test cases:         1029
    Number of classes:  2

    The data was derived from twelve monthly electrical power demand time series from Italy and
    first used in the paper "Intelligent Icons: Integrating Lite-Weight Data Mining and
    Visualization into GUI Operating Systems". The classification task is to distinguish days
    from Oct to March (inclusive) from April to September.

    Dataset details: http://timeseriesclassification.com/description.php?Dataset=ItalyPowerDemand
    """

    name = 'ItalyPowerDemand'
    return _load_dataset(name, split, return_X_y)


def load_japanese_vowels(split='TRAIN', return_X_y=False):
    """
        Loads the JapaneseVowels time series classification problem and returns X and y.

        Parameters
        ----------
        split: str{"ALL", "TRAIN", "TEST"}, optional (default="TRAIN")
            Whether to load the train or test partition of the problem. By default it loads the train split.
        return_X_y: bool, optional (default=False)
            If True, returns (features, target) separately instead of a single dataframe with columns for
            features and the target.

        Returns
        -------
        X: pandas DataFrame with m rows and c columns
            The time series data for the problem with m cases and c dimensions
        y: numpy array
            The class labels for each case in X

        Details
        -------
        Dimensionality:     multivariate, 12
        Series length:      29
        Train cases:        270
        Test cases:         370
        Number of classes:  9

        A UCI Archive dataset. 9 Japanese-male speakers were recorded saying the vowels 'a' and 'e'. A '12-degree
        linear prediction analysis' is applied to the raw recordings to obtain time-series with 12 dimensions, a
        originally a length between 7 and 29. In this dataset, instances have been padded to the longest length,
        29. The classification task is to predict the speaker. Therefore, each instance is a transformed utterance,
        12*29 values with a single class label attached, [1...9]. The given training set is comprised of 30
        utterances for each speaker, however the test set has a varied distribution based on external factors of
        timing and experimenal availability, between 24 and 88 instances per speaker. Reference: M. Kudo, J. Toyama
        and M. Shimbo. (1999). "Multidimensional Curve Classification Using Passing-Through Regions". Pattern
        Recognition Letters, Vol. 20, No. 11--13, pages 1103--1111.

        Dataset details: http://timeseriesclassification.com/description.php?Dataset=JapaneseVowels
    """

    name = 'JapaneseVowels'
    return _load_dataset(name, split, return_X_y)


def load_arrow_head(split='TRAIN', return_X_y=False):
    """
    Loads the ArrowHead time series classification problem and returns X and y.

    Parameters
    ----------
    split: str{"ALL", "TRAIN", "TEST"}, optional (default="TRAIN")
        Whether to load the train or test partition of the problem. By default it loads the train split.
    return_X_y: bool, optional (default=False)
        If True, returns (features, target) separately instead of a single dataframe with columns for
        features and the target.

    Returns
    -------
    X: pandas DataFrame with m rows and c columns
        The time series data for the problem with m cases and c dimensions
    y: numpy array
        The class labels for each case in X

    Details
    -------
    Dimensionality:     univariate
    Series length:      251
    Train cases:        36
    Test cases:         175
    Number of classes:  3

    The arrowhead data consists of outlines of the images of arrowheads. The shapes of the
    projectile points are converted into a time series using the angle-based method. The
    classification of projectile points is an important topic in anthropology. The classes
    are based on shape distinctions such as the presence and location of a notch in the
    arrow. The problem in the repository is a length normalised version of that used in
    Ye09shapelets. The three classes are called "Avonlea", "Clovis" and "Mix"."

    Dataset details: http://timeseriesclassification.com/description.php?Dataset=ArrowHead
    """

    name = 'ArrowHead'
    return _load_dataset(name, split, return_X_y)


def load_basic_motions(split='TRAIN', return_X_y=False):
    """
    Loads the ArrowHead time series classification problem and returns X and y.

    Parameters
    ----------
    split: str{"ALL", "TRAIN", "TEST"}, optional (default="TRAIN")
        Whether to load the train or test partition of the problem. By default it loads the train split.
    return_X_y: bool, optional (default=False)
        If True, returns (features, target) separately instead of a single dataframe with columns for
        features and the target.

    Returns
    -------
    X: pandas DataFrame with m rows and c columns
        The time series data for the problem with m cases and c dimensions
    y: numpy array
        The class labels for each case in X

    Details
    -------
    Dimensionality:     univariate
    Series length:      251
    Train cases:        36
    Test cases:         175
    Number of classes:  3

    The arrowhead data consists of outlines of the images of arrowheads. The shapes of the
    projectile points are converted into a time series using the angle-based method. The
    classification of projectile points is an important topic in anthropology. The classes
    are based on shape distinctions such as the presence and location of a notch in the
    arrow. The problem in the repository is a length normalised version of that used in
    Ye09shapelets. The three classes are called "Avonlea", "Clovis" and "Mix"."

    Dataset details: http://timeseriesclassification.com/description.php?Dataset=ArrowHead
    """

    name = 'BasicMotions'
    return _load_dataset(name, split, return_X_y)


# forecasting data sets
def load_shampoo_sales():
    """
    Load the shampoo sales univariate time series dataset for forecasting.

    Returns
    -------
    y : pandas Series/DataFrame
        Shampoo sales dataset

    Details
    -------
    This dataset describes the monthly number of sales of shampoo over a 3 year period.
    The units are a sales count.

    Dimensionality:     univariate
    Series length:      36
    Frequency:          Monthly
    Number of cases:    1


    References
    ----------
    .. [1] Makridakis, Wheelwright and Hyndman (1998) Forecasting: methods and applications,
        John Wiley & Sons: New York. Chapter 3.
    """

    name = 'ShampooSales'
    fname = name + '.csv'
    path = os.path.join(MODULE, DIRNAME, name, fname)
    data = pd.read_csv(path, index_col=0, squeeze=True)

    # change period index to simple numeric index
    # TODO add support for period/datetime indexing
    # data.index = pd.PeriodIndex(data.index, freq='M')
    data = data.reset_index(drop=True)
    data.name = name
    return data


def load_longley(return_X_y=False):
    """
    Load the Longley multivariate time series dataset for forecasting with exogenous variables.

    Parameters
    ----------
    return_X_y: bool, optional (default=False)
        If True, returns (features, target) separately instead of a single dataframe with columns for
        features and the target.

    Returns
    -------
    X: pandas.DataFrame
        The exogenous time series data for the problem.
    y: pandas.Series
        The target series to be predicted.

    Details
    -------
    This dataset contains various US macroeconomic variables from 1947 to 1962 that are known to be highly
    collinear.

    Dimensionality:     multivariate, 6
    Series length:      16
    Frequency:          Yearly
    Number of cases:    1

    Variable description:

    TOTEMP - Total employment (y)
    GNPDEFL - Gross national product deflator
    GNP - Gross national product
    UNEMP - Number of unemployed
    ARMED - Size of armed forces
    POP - Population
    YEAR - Calendar year (index)

    References
    ----------
    .. [1] Longley, J.W. (1967) "An Appraisal of Least Squares Programs for the
        Electronic Comptuer from the Point of View of the User."  Journal of
        the American Statistical Association.  62.319, 819-41.
        (https://www.itl.nist.gov/div898/strd/lls/data/LINKS/DATA/Longley.dat)
    """
    name = 'Longley'
    fname = name + '.csv'
    path = os.path.join(MODULE, DIRNAME, name, fname)
    data = pd.read_csv(path, index_col=0)
    data = data.set_index('YEAR')

    # change period index to simple numeric index
    # TODO add support for period/datetime indexing
    # data.index = pd.PeriodIndex(data.index, freq='Y')
    data = data.reset_index(drop=True)

    # Get target series
    yname = 'TOTEMP'
    y = data.pop(yname)
    y = pd.Series([y], name=yname)

    # Get exogeneous series
    X = pd.DataFrame([pd.Series([data.iloc[:, i]]) for i in range(data.shape[1])]).T
    X.columns = data.columns

    if return_X_y:
        y = y.iloc[0]
        return X, y
    else:
        X[yname] = y
        return X


def load_lynx():
    """
    Load the lynx univariate time series dataset for forecasting.

    Returns
    -------
    y : pandas Series/DataFrame
        Lynx sales dataset

    Details
    -------
    The annual numbers of lynx trappings for 1821–1934 in Canada. This time-series records the number of skins of
    predators (lynx) that were collected over several years by the Hudson's Bay Company. The dataset was
    taken from Brockwell & Davis (1991) and appears to be the series
    considered by Campbell & Walker (1977).

    Dimensionality:     univariate
    Series length:      114
    Frequency:          Yearly
    Number of cases:    1

    Notes
    -----
    This data shows aperiodic, cyclical patterns, as opposed to periodic, seasonal patterns.

    References
    ----------
    .. [1] Becker, R. A., Chambers, J. M. and Wilks, A. R. (1988). The New S Language. Wadsworth & Brooks/Cole.

    .. [2] Campbell, M. J. and Walker, A. M. (1977). A Survey of statistical work on the Mackenzie River series of
    annual Canadian lynx trappings for the years 1821–1934 and a new analysis. Journal of the Royal Statistical Society
    series A, 140, 411–431.
    """

    name = 'Lynx'
    fname = name + '.csv'
    path = os.path.join(MODULE, DIRNAME, name, fname)
    data = pd.read_csv(path, index_col=0, squeeze=True)

    # change period index to simple numeric index
    # TODO add support for period/datetime indexing
    # data.index = pd.PeriodIndex(data.index, freq='Y')
    data = data.reset_index(drop=True)
<<<<<<< HEAD

    if return_y_as_dataframe:
        # return nested pandas DataFrame with a single row and column
        return pd.DataFrame(pd.Series([pd.Series(data.squeeze())]), columns=[name])
    else:
        # return nested pandas Series with a single row
        return pd.Series([data.iloc[:, 0]], name=name)


def load_airline(return_y_as_dataframe=False):
    """
    Load the airline univariate time series dataset for forecasting.

    Parameters
    ----------
    return_y_as_dataframe: bool, optional (default=False)
        Whether to return target series as series or dataframe, useful for high-level interface.
        - If True, returns target series as pandas.DataFrame.
        - If False, returns target series as pandas.Series.

    Returns
    -------
    y : pandas Series/DataFrame
        Lynx sales dataset

    Details
    -------
    The classic Box & Jenkins airline data. Monthly totals of international airline passengers, 1949 to 1960.

    Dimensionality:     univariate
    Series length:      144
    Frequency:          Monthly
    Number of cases:    1

    Notes
    -----
    This data shows an increasing trend, non-constant (increasing) variance
    and periodic, seasonal patterns.

    References
    ----------
    ..[1] Box, G. E. P., Jenkins, G. M. and Reinsel, G. C. (1976) Time Series
          Analysis, Forecasting and Control. Third Edition. Holden-Day.
          Series G.
    """

    name = 'Airline'
    fname = name + '.csv'
    path = os.path.join(MODULE, DIRNAME, name, fname)
    data = pd.read_csv(path, index_col=0)

    # change period index to simple numeric index
    # TODO add support for period/datetime indexing
    # data.index = pd.PeriodIndex(data.index, freq='Y')
    data = data.reset_index(drop=True)

    if return_y_as_dataframe:
        # return nested pandas DataFrame with a single row and column
        return pd.DataFrame(pd.Series([pd.Series(data.squeeze())]), columns=[name])
    else:
        # return nested pandas Series with a single row
        return pd.Series([data.iloc[:, 0]], name=name)
=======
    data.name = name
    return data
>>>>>>> d7b06b80
<|MERGE_RESOLUTION|>--- conflicted
+++ resolved
@@ -7,26 +7,17 @@
 
 from ..utils.load_data import load_from_tsfile_to_dataframe
 
-<<<<<<< HEAD
 __all__ = [
     "load_airline",
     "load_gunpoint",
     "load_arrow_head",
     "load_italy_power_demand",
     "load_basic_motions",
+    "load_japanese_vowels",
     "load_shampoo_sales",
-    "load_longley"
+    "load_longley",
+    "load_lynx"
 ]
-=======
-__all__ = ["load_gunpoint",
-           "load_arrow_head",
-           "load_italy_power_demand",
-           "load_basic_motions",
-           "load_japanese_vowels",
-           "load_shampoo_sales",
-           "load_longley",
-           "load_lynx"]
->>>>>>> d7b06b80
 
 __author__ = ['Markus Löning', 'Sajay Ganesh']
 
@@ -427,30 +418,17 @@
     # TODO add support for period/datetime indexing
     # data.index = pd.PeriodIndex(data.index, freq='Y')
     data = data.reset_index(drop=True)
-<<<<<<< HEAD
-
-    if return_y_as_dataframe:
-        # return nested pandas DataFrame with a single row and column
-        return pd.DataFrame(pd.Series([pd.Series(data.squeeze())]), columns=[name])
-    else:
-        # return nested pandas Series with a single row
-        return pd.Series([data.iloc[:, 0]], name=name)
-
-
-def load_airline(return_y_as_dataframe=False):
+    data.name = name
+    return data
+
+
+def load_airline():
     """
     Load the airline univariate time series dataset for forecasting.
 
-    Parameters
-    ----------
-    return_y_as_dataframe: bool, optional (default=False)
-        Whether to return target series as series or dataframe, useful for high-level interface.
-        - If True, returns target series as pandas.DataFrame.
-        - If False, returns target series as pandas.Series.
-
-    Returns
-    -------
-    y : pandas Series/DataFrame
+    Returns
+    -------
+    y : pandas Series
         Lynx sales dataset
 
     Details
@@ -477,20 +455,11 @@
     name = 'Airline'
     fname = name + '.csv'
     path = os.path.join(MODULE, DIRNAME, name, fname)
-    data = pd.read_csv(path, index_col=0)
+    data = pd.read_csv(path, index_col=0, squeeze=True)
 
     # change period index to simple numeric index
     # TODO add support for period/datetime indexing
     # data.index = pd.PeriodIndex(data.index, freq='Y')
     data = data.reset_index(drop=True)
-
-    if return_y_as_dataframe:
-        # return nested pandas DataFrame with a single row and column
-        return pd.DataFrame(pd.Series([pd.Series(data.squeeze())]), columns=[name])
-    else:
-        # return nested pandas Series with a single row
-        return pd.Series([data.iloc[:, 0]], name=name)
-=======
     data.name = name
-    return data
->>>>>>> d7b06b80
+    return data