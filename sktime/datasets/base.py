"""
Utilities for loading datasets
"""

import os
<<<<<<< HEAD

=======
>>>>>>> 93ca9ac0
import pandas as pd

from ..utils.load_data import load_from_tsfile_to_dataframe

__all__ = ["load_gunpoint",
           "load_arrow_head",
           "load_italy_power_demand",
<<<<<<< HEAD
           "load_shampoo_sales",
           "load_longley"]
=======
           "load_basic_motions",
           "load_shampoo_sales",
           "load_longley"]

>>>>>>> 93ca9ac0
__author__ = ['Markus Löning', 'Sajay Ganesh']

DIRNAME = 'data'
MODULE = os.path.dirname(__file__)


<<<<<<< HEAD
# time series classification datasets
=======
# time series classification data sets
>>>>>>> 93ca9ac0

def _load_dataset(name, split, return_X_y):
    """
    Helper function to load datasets.
    """

    if split in ["TRAIN", "TEST"]:
        fname = name + '_' + split + '.ts'
        abspath = os.path.join(MODULE, DIRNAME, name, fname)
        X, y = load_from_tsfile_to_dataframe(abspath)
    elif split == "ALL":
        X = pd.DataFrame()
        y = pd.Series()
        for split in ["TRAIN", "TEST"]:
            fname = name + '_' + split + '.ts'
            abspath = os.path.join(MODULE, DIRNAME, name, fname)
            result = load_from_tsfile_to_dataframe(abspath)
            X = pd.concat([X, pd.DataFrame(result[0])])
            y = pd.concat([y, pd.Series(result[1])])
    else:
        raise ValueError("Invalid split value")

    # Return appropriately
    if return_X_y:
        return (X, y)
    else:
        X['class_val'] = pd.Series(y)
        return X


def load_gunpoint(split='TRAIN', return_X_y=False):
    """
    Loads the GunPoint time series classification problem and returns X and y

    Parameters
    ----------
    split: str{"ALL", "TRAIN", "TEST"}, optional (default="TRAIN")
        Whether to load the train or test partition of the problem. By default it loads the train split.
    return_X_y: bool, optional (default=False)
        If True, returns (features, target) separately instead of a single dataframe with columns for
        features and the target.
<<<<<<< HEAD

    Returns
    -------
    X: pandas DataFrame with m rows and c columns
        The time series data for the problem with m cases and c dimensions
    y: numpy array
        The class labels for each case in X

=======

    Returns
    -------
    X: pandas DataFrame with m rows and c columns
        The time series data for the problem with m cases and c dimensions
    y: numpy array
        The class labels for each case in X

>>>>>>> 93ca9ac0
    Details
    -------
    Dimensionality:     univariate
    Series length:      150
    Train cases:        50
    Test cases:         150
    Number of classes:  2

    This dataset involves one female actor and one male actor making a motion with their
    hand. The two classes are: Gun-Draw and Point: For Gun-Draw the actors have their
    hands by their sides. They draw a replicate gun from a hip-mounted holster, point it
    at a target for approximately one second, then return the gun to the holster, and
    their hands to their sides. For Point the actors have their gun by their sides.
    They point with their index fingers to a target for approximately one second, and
    then return their hands to their sides. For both classes, we tracked the centroid
    of the actor's right hands in both X- and Y-axes, which appear to be highly
    correlated. The data in the archive is just the X-axis.

    Dataset details: http://timeseriesclassification.com/description.php?Dataset=GunPoint
    """
    name = 'GunPoint'
    return _load_dataset(name, split, return_X_y)


def load_italy_power_demand(split='TRAIN', return_X_y=False):
    """
    Loads the ItalyPowerDemand time series classification problem and returns X and y

    Parameters
    ----------
    split: str{"ALL", "TRAIN", "TEST"}, optional (default="TRAIN")
        Whether to load the train or test partition of the problem. By default it loads the train split.
    return_X_y: bool, optional (default=False)
        If True, returns (features, target) separately instead of a single dataframe with columns for
        features and the target.

    Returns
    -------
    X: pandas DataFrame with m rows and c columns
        The time series data for the problem with m cases and c dimensions
    y: numpy array
        The class labels for each case in X

    Details
    -------
    Dimensionality:     univariate
    Series length:      24
    Train cases:        67
    Test cases:         1029
    Number of classes:  2

    The data was derived from twelve monthly electrical power demand time series from Italy and
    first used in the paper "Intelligent Icons: Integrating Lite-Weight Data Mining and
    Visualization into GUI Operating Systems". The classification task is to distinguish days
    from Oct to March (inclusive) from April to September.

    Dataset details: http://timeseriesclassification.com/description.php?Dataset=ItalyPowerDemand
    """

    name = 'ItalyPowerDemand'
    return _load_dataset(name, split, return_X_y)


def load_arrow_head(split='TRAIN', return_X_y=False):
    """
    Loads the ArrowHead time series classification problem and returns X and y.

    Parameters
    ----------
    split: str{"ALL", "TRAIN", "TEST"}, optional (default="TRAIN")
        Whether to load the train or test partition of the problem. By default it loads the train split.
    return_X_y: bool, optional (default=False)
        If True, returns (features, target) separately instead of a single dataframe with columns for
        features and the target.

    Returns
    -------
    X: pandas DataFrame with m rows and c columns
        The time series data for the problem with m cases and c dimensions
    y: numpy array
        The class labels for each case in X

    Details
    -------
    Dimensionality:     univariate
    Series length:      251
    Train cases:        36
    Test cases:         175
    Number of classes:  3

    The arrowhead data consists of outlines of the images of arrowheads. The shapes of the
    projectile points are converted into a time series using the angle-based method. The
    classification of projectile points is an important topic in anthropology. The classes
    are based on shape distinctions such as the presence and location of a notch in the
    arrow. The problem in the repository is a length normalised version of that used in
    Ye09shapelets. The three classes are called "Avonlea", "Clovis" and "Mix"."

    Dataset details: http://timeseriesclassification.com/description.php?Dataset=ArrowHead
    """

    name = 'ArrowHead'
    return _load_dataset(name, split, return_X_y)


<<<<<<< HEAD
# forecasting datasets

def load_shampoo_sales(return_y_as_dataframe=False):
    """
    Load the shampoo sales univariate time series forecasting dataset.

    Parameters
    ----------
    return_y_as_dataframe: bool, optional (default=False)
        Whether to return target series as series or dataframe, useful for high-level interface.
        - If True, returns target series as pandas.DataFrame.s
        - If False, returns target series as pandas.Series.

    Returns
    -------
    y : pandas Series/DataFrame
        Shampoo sales dataset

    Details
    -------
    This dataset describes the monthly number of sales of shampoo over a 3 year period.
    The units are a sales count.

    Dimensionality:     univariate
    Series length:      36
    Frequency:          Monthly
    Number of cases:    1


    References
    ----------
    ..[1] Makridakis, Wheelwright and Hyndman (1998) Forecasting: methods and applications,
        John Wiley & Sons: New York. Chapter 3.
    """

=======
def load_basic_motions(split='TRAIN', return_X_y=False):
    """
    Loads the ArrowHead time series classification problem and returns X and y.

    Parameters
    ----------
    split: str{"ALL", "TRAIN", "TEST"}, optional (default="TRAIN")
        Whether to load the train or test partition of the problem. By default it loads the train split.
    return_X_y: bool, optional (default=False)
        If True, returns (features, target) separately instead of a single dataframe with columns for
        features and the target.

    Returns
    -------
    X: pandas DataFrame with m rows and c columns
        The time series data for the problem with m cases and c dimensions
    y: numpy array
        The class labels for each case in X

    Details
    -------
    Dimensionality:     univariate
    Series length:      251
    Train cases:        36
    Test cases:         175
    Number of classes:  3

    The arrowhead data consists of outlines of the images of arrowheads. The shapes of the
    projectile points are converted into a time series using the angle-based method. The
    classification of projectile points is an important topic in anthropology. The classes
    are based on shape distinctions such as the presence and location of a notch in the
    arrow. The problem in the repository is a length normalised version of that used in
    Ye09shapelets. The three classes are called "Avonlea", "Clovis" and "Mix"."

    Dataset details: http://timeseriesclassification.com/description.php?Dataset=ArrowHead
    """

    name = 'BasicMotions'
    return _load_dataset(name, split, return_X_y)


# forecasting data sets

def load_shampoo_sales(return_y_as_dataframe=False):
    """
    Load the shampoo sales univariate time series forecasting dataset.

    Parameters
    ----------
    return_y_as_dataframe: bool, optional (default=False)
        Whether to return target series as series or dataframe, useful for high-level interface.
        - If True, returns target series as pandas.DataFrame.s
        - If False, returns target series as pandas.Series.

    Returns
    -------
    y : pandas Series/DataFrame
        Shampoo sales dataset

    Details
    -------
    This dataset describes the monthly number of sales of shampoo over a 3 year period.
    The units are a sales count.

    Dimensionality:     univariate
    Series length:      36
    Frequency:          Monthly
    Number of cases:    1


    References
    ----------
    ..[1] Makridakis, Wheelwright and Hyndman (1998) Forecasting: methods and applications,
        John Wiley & Sons: New York. Chapter 3.
    """

>>>>>>> 93ca9ac0
    name = 'ShampooSales'
    fname = name + '.csv'
    path = os.path.join(MODULE, DIRNAME, name, fname)
    data = pd.read_csv(path, index_col=0)
    data.index = pd.PeriodIndex(data.index, freq='M')
    if return_y_as_dataframe:
        # return nested pandas DataFrame with a single row and column
        return pd.DataFrame(pd.Series([pd.Series(data.squeeze())]), columns=[name])
    else:
        # return nested pandas Series with a single row
        return pd.Series([data.iloc[:, 0]], name=name)


def load_longley(return_X_y=False, return_y_as_dataframe=False):
    """
    Load the Longley dataset for forecasting with exogenous variables.


    Parameters
    ----------
    return_y_as_dataframe: bool, optional (default=False)
        Whether to return target series as series or dataframe, useful for high-level interface.
        - If True, returns target series as pandas.DataFrame.s
        - If False, returns target series as pandas.Series.
    return_X_y: bool, optional (default=False)
        If True, returns (features, target) separately instead of a single dataframe with columns for
        features and the target.

    Returns
    -------
    X: pandas.DataFrame
        The exogenous time series data for the problem.
    y: pandas.Series
        The target series to be predicted.

    Details
    -------
    This dataset contains various US macroeconomic variables from 1947 to 1962 that are known to be highly
    collinear.

    Dimensionality:     multivariate, 6
    Series length:      16
    Frequency:          Yearly
    Number of cases:    1

    Variable description:

    TOTEMP - Total employment (y)
    GNPDEFL - Gross national product deflator
    GNP - Gross national product
    UNEMP - Number of unemployed
    ARMED - Size of armed forces
    POP - Population
    YEAR - Calendar year (index)

    References
    ----------
    ..[1] Longley, J.W. (1967) "An Appraisal of Least Squares Programs for the
        Electronic Comptuer from the Point of View of the User."  Journal of
        the American Statistical Association.  62.319, 819-41.
        (https://www.itl.nist.gov/div898/strd/lls/data/LINKS/DATA/Longley.dat)
    """

    if return_y_as_dataframe and not return_X_y:
        raise ValueError("`return_y_as_dataframe` can only be set to True if `return_X_y` is True, "
                         "otherwise y is given as a column in the returned dataframe and "
                         "cannot be returned as a separate dataframe.")

    name = 'Longley'
    fname = name + '.csv'
    path = os.path.join(MODULE, DIRNAME, name, fname)
    data = pd.read_csv(path, index_col=0)
    data = data.set_index('YEAR')
    data.index = pd.PeriodIndex(data.index, freq='Y')

    # Get target series
    yname = 'TOTEMP'
    y = data.pop(yname)
    y = pd.Series([y], name=yname)

    # Get feature series
    X = pd.DataFrame([pd.Series([data.iloc[:, i]]) for i in range(data.shape[1])]).T
    X.columns = data.columns

    if return_X_y:
        if return_y_as_dataframe:
            y = pd.DataFrame(pd.Series([pd.Series(y.squeeze())]), columns=[yname])
            return X, y
        else:
            return X, y
    else:
        X[yname] = y
        return X<|MERGE_RESOLUTION|>--- conflicted
+++ resolved
@@ -3,10 +3,6 @@
 """
 
 import os
-<<<<<<< HEAD
-
-=======
->>>>>>> 93ca9ac0
 import pandas as pd
 
 from ..utils.load_data import load_from_tsfile_to_dataframe
@@ -14,26 +10,17 @@
 __all__ = ["load_gunpoint",
            "load_arrow_head",
            "load_italy_power_demand",
-<<<<<<< HEAD
-           "load_shampoo_sales",
-           "load_longley"]
-=======
            "load_basic_motions",
            "load_shampoo_sales",
            "load_longley"]
 
->>>>>>> 93ca9ac0
 __author__ = ['Markus Löning', 'Sajay Ganesh']
 
 DIRNAME = 'data'
 MODULE = os.path.dirname(__file__)
 
 
-<<<<<<< HEAD
-# time series classification datasets
-=======
 # time series classification data sets
->>>>>>> 93ca9ac0
 
 def _load_dataset(name, split, return_X_y):
     """
@@ -75,7 +62,6 @@
     return_X_y: bool, optional (default=False)
         If True, returns (features, target) separately instead of a single dataframe with columns for
         features and the target.
-<<<<<<< HEAD
 
     Returns
     -------
@@ -84,16 +70,6 @@
     y: numpy array
         The class labels for each case in X
 
-=======
-
-    Returns
-    -------
-    X: pandas DataFrame with m rows and c columns
-        The time series data for the problem with m cases and c dimensions
-    y: numpy array
-        The class labels for each case in X
-
->>>>>>> 93ca9ac0
     Details
     -------
     Dimensionality:     univariate
@@ -198,43 +174,6 @@
     return _load_dataset(name, split, return_X_y)
 
 
-<<<<<<< HEAD
-# forecasting datasets
-
-def load_shampoo_sales(return_y_as_dataframe=False):
-    """
-    Load the shampoo sales univariate time series forecasting dataset.
-
-    Parameters
-    ----------
-    return_y_as_dataframe: bool, optional (default=False)
-        Whether to return target series as series or dataframe, useful for high-level interface.
-        - If True, returns target series as pandas.DataFrame.s
-        - If False, returns target series as pandas.Series.
-
-    Returns
-    -------
-    y : pandas Series/DataFrame
-        Shampoo sales dataset
-
-    Details
-    -------
-    This dataset describes the monthly number of sales of shampoo over a 3 year period.
-    The units are a sales count.
-
-    Dimensionality:     univariate
-    Series length:      36
-    Frequency:          Monthly
-    Number of cases:    1
-
-
-    References
-    ----------
-    ..[1] Makridakis, Wheelwright and Hyndman (1998) Forecasting: methods and applications,
-        John Wiley & Sons: New York. Chapter 3.
-    """
-
-=======
 def load_basic_motions(split='TRAIN', return_X_y=False):
     """
     Loads the ArrowHead time series classification problem and returns X and y.
@@ -311,7 +250,6 @@
         John Wiley & Sons: New York. Chapter 3.
     """
 
->>>>>>> 93ca9ac0
     name = 'ShampooSales'
     fname = name + '.csv'
     path = os.path.join(MODULE, DIRNAME, name, fname)
